[deps]
AbstractGPs = "99985d1d-32ba-4be9-9821-2ec096f28918"
Distributions = "31c24e10-a181-5473-b8eb-7969acd0382f"
FiniteDifferences = "26cc04aa-876d-5657-8c51-4c34ba976000"
LinearAlgebra = "37e2e46d-f89d-539d-b4ee-838fcccc9c8e"
Random = "9a3f8284-a2c9-5f02-9a11-845980a1fd5c"
Stheno = "8188c328-b5d6-583d-959b-9690869a5511"
Test = "8dfed614-e22c-5e08-85e1-65c5234f0b40"
Zygote = "e88e6eb3-aa80-5325-afca-941959d7151f"

[compat]
<<<<<<< HEAD
Distributions = "0.25"
Stheno = "0.7"
=======
FiniteDifferences = "0.12"
Stheno = "0.7"
Zygote = "0.6"
>>>>>>> 918fcc49
<|MERGE_RESOLUTION|>--- conflicted
+++ resolved
@@ -9,11 +9,7 @@
 Zygote = "e88e6eb3-aa80-5325-afca-941959d7151f"
 
 [compat]
-<<<<<<< HEAD
 Distributions = "0.25"
-Stheno = "0.7"
-=======
 FiniteDifferences = "0.12"
 Stheno = "0.7"
-Zygote = "0.6"
->>>>>>> 918fcc49
+Zygote = "0.6"